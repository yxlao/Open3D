// ----------------------------------------------------------------------------
// -                        Open3D: www.open3d.org                            -
// ----------------------------------------------------------------------------
// The MIT License (MIT)
//
// Copyright (c) 2018 www.open3d.org
//
// Permission is hereby granted, free of charge, to any person obtaining a copy
// of this software and associated documentation files (the "Software"), to deal
// in the Software without restriction, including without limitation the rights
// to use, copy, modify, merge, publish, distribute, sublicense, and/or sell
// copies of the Software, and to permit persons to whom the Software is
// furnished to do so, subject to the following conditions:
//
// The above copyright notice and this permission notice shall be included in
// all copies or substantial portions of the Software.
//
// THE SOFTWARE IS PROVIDED "AS IS", WITHOUT WARRANTY OF ANY KIND, EXPRESS OR
// IMPLIED, INCLUDING BUT NOT LIMITED TO THE WARRANTIES OF MERCHANTABILITY,
// FITNESS FOR A PARTICULAR PURPOSE AND NONINFRINGEMENT. IN NO EVENT SHALL THE
// AUTHORS OR COPYRIGHT HOLDERS BE LIABLE FOR ANY CLAIM, DAMAGES OR OTHER
// LIABILITY, WHETHER IN AN ACTION OF CONTRACT, TORT OR OTHERWISE, ARISING
// FROM, OUT OF OR IN CONNECTION WITH THE SOFTWARE OR THE USE OR OTHER DEALINGS
// IN THE SOFTWARE.
// ----------------------------------------------------------------------------

#include "Open3D/Core/Kernel/UnaryEW.h"

#include <cmath>

#include "Open3D/Core/Dispatch.h"
#include "Open3D/Core/Dtype.h"
#include "Open3D/Core/Kernel/CPULauncher.h"
#include "Open3D/Core/MemoryManager.h"
#include "Open3D/Core/SizeVector.h"
#include "Open3D/Core/Tensor.h"
#include "Open3D/Utility/Console.h"

namespace open3d {
namespace kernel {

template <typename src_t, typename dst_t>
static void CPUCopyElementKernel(const void* src, void* dst) {
    *static_cast<dst_t*>(dst) =
            static_cast<dst_t>(*static_cast<const src_t*>(src));
}

template <typename scalar_t>
static void CPUSqrtElementKernel(const void* src, void* dst) {
    *static_cast<scalar_t*>(dst) =
            std::sqrt(*static_cast<const scalar_t*>(src));
}

template <typename scalar_t>
static void CPUSinElementKernel(const void* src, void* dst) {
    *static_cast<scalar_t*>(dst) = std::sin(*static_cast<const scalar_t*>(src));
}

template <typename scalar_t>
static void CPUCosElementKernel(const void* src, void* dst) {
    *static_cast<scalar_t*>(dst) = std::cos(*static_cast<const scalar_t*>(src));
}

template <typename scalar_t>
static void CPUNegElementKernel(const void* src, void* dst) {
    *static_cast<scalar_t*>(dst) = -*static_cast<const scalar_t*>(src);
}

template <typename scalar_t>
static void CPUExpElementKernel(const void* src, void* dst) {
    *static_cast<scalar_t*>(dst) = std::exp(*static_cast<const scalar_t*>(src));
}

template <typename scalar_t>
static void CPUAbsElementKernel(const void* src, void* dst) {
    *static_cast<scalar_t*>(dst) =
            std::abs(static_cast<double>(*static_cast<const scalar_t*>(src)));
<<<<<<< HEAD
=======
}

template <typename src_t, typename dst_t>
static void CPULogicalNotElementKernel(const void* src, void* dst) {
    *static_cast<dst_t*>(dst) = static_cast<dst_t>(
            !static_cast<bool>(*static_cast<const src_t*>(src)));
>>>>>>> 84e9a329
}

void CopyCPU(const Tensor& src, Tensor& dst) {
    // src and dst have been checked to have the same shape, dtype, device
    SizeVector shape = src.GetShape();
    Dtype src_dtype = src.GetDtype();
    Dtype dst_dtype = dst.GetDtype();
    if (src.IsContiguous() && dst.IsContiguous() &&
        src.GetShape() == dst.GetShape() && src_dtype == dst_dtype) {
        MemoryManager::Memcpy(
                dst.GetDataPtr(), dst.GetDevice(), src.GetDataPtr(),
                src.GetDevice(),
                DtypeUtil::ByteSize(src_dtype) * shape.NumElements());
    } else {
        Indexer indexer({src}, dst, DtypePolicy::NONE);
        DISPATCH_DTYPE_TO_TEMPLATE_WITH_BOOL(src_dtype, [&]() {
            using src_t = scalar_t;
            DISPATCH_DTYPE_TO_TEMPLATE_WITH_BOOL(dst_dtype, [&]() {
                using dst_t = scalar_t;
                CPULauncher::LaunchUnaryEWKernel(
                        indexer, CPUCopyElementKernel<src_t, dst_t>);
            });
        });
    }
}

void UnaryEWCPU(const Tensor& src, Tensor& dst, UnaryEWOpCode op_code) {
    // src and dst have been chaged to have the same shape, device
    Dtype src_dtype = src.GetDtype();
    Dtype dst_dtype = dst.GetDtype();
    Indexer indexer({src}, dst, DtypePolicy::ASSERT_SAME_OR_BOOL_OUT);

    auto assert_dtype_is_float = [](Dtype dtype) -> void {
        if (dtype != Dtype::Float32 && dtype != Dtype::Float64) {
            utility::LogError(
                    "Only supports Float32 and Float64, but {} is used.",
                    DtypeUtil::ToString(dtype));
        }
    };

    if (op_code == UnaryEWOpCode::LogicalNot) {
        DISPATCH_DTYPE_TO_TEMPLATE_WITH_BOOL(src_dtype, [&]() {
            using src_t = scalar_t;
            DISPATCH_DTYPE_TO_TEMPLATE_WITH_BOOL(dst_dtype, [&]() {
                using dst_t = scalar_t;
                CPULauncher::LaunchUnaryEWKernel(
                        indexer, CPULogicalNotElementKernel<src_t, dst_t>);
            });
        });
    } else {
        DISPATCH_DTYPE_TO_TEMPLATE(src_dtype, [&]() {
            switch (op_code) {
                case UnaryEWOpCode::Sqrt:
                    assert_dtype_is_float(src_dtype);
                    CPULauncher::LaunchUnaryEWKernel(
                            indexer, CPUSqrtElementKernel<scalar_t>);
                    break;
                case UnaryEWOpCode::Sin:
                    assert_dtype_is_float(src_dtype);
                    CPULauncher::LaunchUnaryEWKernel(
                            indexer, CPUSinElementKernel<scalar_t>);
                    break;
                case UnaryEWOpCode::Cos:
                    assert_dtype_is_float(src_dtype);
                    CPULauncher::LaunchUnaryEWKernel(
                            indexer, CPUCosElementKernel<scalar_t>);
                    break;
                case UnaryEWOpCode::Neg:
                    CPULauncher::LaunchUnaryEWKernel(
                            indexer, CPUNegElementKernel<scalar_t>);
                    break;
                case UnaryEWOpCode::Exp:
                    assert_dtype_is_float(src_dtype);
                    CPULauncher::LaunchUnaryEWKernel(
                            indexer, CPUExpElementKernel<scalar_t>);
                    break;
                case UnaryEWOpCode::Abs:
                    CPULauncher::LaunchUnaryEWKernel(
                            indexer, CPUAbsElementKernel<scalar_t>);
                    break;
                default:
                    utility::LogError("Unimplemented op_code for UnaryEWCPU");
                    break;
            }
        });
    }
}

}  // namespace kernel
}  // namespace open3d<|MERGE_RESOLUTION|>--- conflicted
+++ resolved
@@ -75,15 +75,12 @@
 static void CPUAbsElementKernel(const void* src, void* dst) {
     *static_cast<scalar_t*>(dst) =
             std::abs(static_cast<double>(*static_cast<const scalar_t*>(src)));
-<<<<<<< HEAD
-=======
 }
 
 template <typename src_t, typename dst_t>
 static void CPULogicalNotElementKernel(const void* src, void* dst) {
     *static_cast<dst_t*>(dst) = static_cast<dst_t>(
             !static_cast<bool>(*static_cast<const src_t*>(src)));
->>>>>>> 84e9a329
 }
 
 void CopyCPU(const Tensor& src, Tensor& dst) {
