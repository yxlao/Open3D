// ----------------------------------------------------------------------------
// -                        Open3D: www.open3d.org                            -
// ----------------------------------------------------------------------------
// The MIT License (MIT)
//
// Copyright (c) 2018 www.open3d.org
//
// Permission is hereby granted, free of charge, to any person obtaining a copy
// of this software and associated documentation files (the "Software"), to deal
// in the Software without restriction, including without limitation the rights
// to use, copy, modify, merge, publish, distribute, sublicense, and/or sell
// copies of the Software, and to permit persons to whom the Software is
// furnished to do so, subject to the following conditions:
//
// The above copyright notice and this permission notice shall be included in
// all copies or substantial portions of the Software.
//
// THE SOFTWARE IS PROVIDED "AS IS", WITHOUT WARRANTY OF ANY KIND, EXPRESS OR
// IMPLIED, INCLUDING BUT NOT LIMITED TO THE WARRANTIES OF MERCHANTABILITY,
// FITNESS FOR A PARTICULAR PURPOSE AND NONINFRINGEMENT. IN NO EVENT SHALL THE
// AUTHORS OR COPYRIGHT HOLDERS BE LIABLE FOR ANY CLAIM, DAMAGES OR OTHER
// LIABILITY, WHETHER IN AN ACTION OF CONTRACT, TORT OR OTHERWISE, ARISING
// FROM, OUT OF OR IN CONNECTION WITH THE SOFTWARE OR THE USE OR OTHER DEALINGS
// IN THE SOFTWARE.
// ----------------------------------------------------------------------------

#include "Open3D/Core/Kernel/BinaryEW.h"

#include "Open3D/Core/CUDAState.cuh"
#include "Open3D/Core/CUDAUtils.h"
#include "Open3D/Core/Dispatch.h"
#include "Open3D/Core/Kernel/CUDALauncher.cuh"
#include "Open3D/Core/Tensor.h"

namespace open3d {
namespace kernel {

template <typename scalar_t>
static OPEN3D_HOST_DEVICE void CUDAAddElementKernel(const void* lhs,
                                                    const void* rhs,
                                                    void* dst) {
    *static_cast<scalar_t*>(dst) = *static_cast<const scalar_t*>(lhs) +
                                   *static_cast<const scalar_t*>(rhs);
}

template <typename scalar_t>
static OPEN3D_HOST_DEVICE void CUDASubElementKernel(const void* lhs,
                                                    const void* rhs,
                                                    void* dst) {
    *static_cast<scalar_t*>(dst) = *static_cast<const scalar_t*>(lhs) -
                                   *static_cast<const scalar_t*>(rhs);
}

template <typename scalar_t>
static OPEN3D_HOST_DEVICE void CUDAMulElementKernel(const void* lhs,
                                                    const void* rhs,
                                                    void* dst) {
    *static_cast<scalar_t*>(dst) = *static_cast<const scalar_t*>(lhs) *
                                   *static_cast<const scalar_t*>(rhs);
}

template <typename scalar_t>
static OPEN3D_HOST_DEVICE void CUDADivElementKernel(const void* lhs,
                                                    const void* rhs,
                                                    void* dst) {
    *static_cast<scalar_t*>(dst) = *static_cast<const scalar_t*>(lhs) /
                                   *static_cast<const scalar_t*>(rhs);
}

void BinaryEWCUDA(const Tensor& lhs,
                  const Tensor& rhs,
                  Tensor& dst,
                  BinaryEWOpCode op_code) {
    // It has been checked that
    // - lhs, rhs, dst are all in the same CUDA device
    // - lhs, rhs, dst all have the same dtype
    Device src_device = lhs.GetDevice();
    Dtype dtype = lhs.GetDtype();

    CUDADeviceSwitcher switcher(src_device);
    Indexer indexer({lhs, rhs}, dst, DtypePolicy::ASSERT_SAME);

    DISPATCH_DTYPE_TO_TEMPLATE(dtype, [&]() {
        switch (op_code) {
            case BinaryEWOpCode::Add:
<<<<<<< HEAD
                cuda_launcher::LaunchBinaryEWKernel<scalar_t>(
=======
                CUDALauncher::LaunchBinaryEWKernel(
>>>>>>> 5803c4df
                        indexer, [] OPEN3D_HOST_DEVICE(const void* lhs,
                                                       void* rhs, void* dst) {
                            CUDAAddElementKernel<scalar_t>(lhs, rhs, dst);
                        });
                break;
            case BinaryEWOpCode::Sub:
<<<<<<< HEAD
                cuda_launcher::LaunchBinaryEWKernel<scalar_t>(
=======
                CUDALauncher::LaunchBinaryEWKernel(
>>>>>>> 5803c4df
                        indexer, [] OPEN3D_HOST_DEVICE(const void* lhs,
                                                       void* rhs, void* dst) {
                            CUDASubElementKernel<scalar_t>(lhs, rhs, dst);
                        });
                break;
            case BinaryEWOpCode::Mul:
<<<<<<< HEAD
                cuda_launcher::LaunchBinaryEWKernel<scalar_t>(
=======
                CUDALauncher::LaunchBinaryEWKernel(
>>>>>>> 5803c4df
                        indexer, [] OPEN3D_HOST_DEVICE(const void* lhs,
                                                       void* rhs, void* dst) {
                            CUDAMulElementKernel<scalar_t>(lhs, rhs, dst);
                        });
                break;
            case BinaryEWOpCode::Div:
<<<<<<< HEAD
                cuda_launcher::LaunchBinaryEWKernel<scalar_t>(
=======
                CUDALauncher::LaunchBinaryEWKernel(
>>>>>>> 5803c4df
                        indexer, [] OPEN3D_HOST_DEVICE(const void* lhs,
                                                       void* rhs, void* dst) {
                            CUDADivElementKernel<scalar_t>(lhs, rhs, dst);
                        });
                break;
            default:
                break;
        }
    });
}

}  // namespace kernel
}  // namespace open3d<|MERGE_RESOLUTION|>--- conflicted
+++ resolved
@@ -83,44 +83,28 @@
     DISPATCH_DTYPE_TO_TEMPLATE(dtype, [&]() {
         switch (op_code) {
             case BinaryEWOpCode::Add:
-<<<<<<< HEAD
                 cuda_launcher::LaunchBinaryEWKernel<scalar_t>(
-=======
-                CUDALauncher::LaunchBinaryEWKernel(
->>>>>>> 5803c4df
                         indexer, [] OPEN3D_HOST_DEVICE(const void* lhs,
                                                        void* rhs, void* dst) {
                             CUDAAddElementKernel<scalar_t>(lhs, rhs, dst);
                         });
                 break;
             case BinaryEWOpCode::Sub:
-<<<<<<< HEAD
                 cuda_launcher::LaunchBinaryEWKernel<scalar_t>(
-=======
-                CUDALauncher::LaunchBinaryEWKernel(
->>>>>>> 5803c4df
                         indexer, [] OPEN3D_HOST_DEVICE(const void* lhs,
                                                        void* rhs, void* dst) {
                             CUDASubElementKernel<scalar_t>(lhs, rhs, dst);
                         });
                 break;
             case BinaryEWOpCode::Mul:
-<<<<<<< HEAD
                 cuda_launcher::LaunchBinaryEWKernel<scalar_t>(
-=======
-                CUDALauncher::LaunchBinaryEWKernel(
->>>>>>> 5803c4df
                         indexer, [] OPEN3D_HOST_DEVICE(const void* lhs,
                                                        void* rhs, void* dst) {
                             CUDAMulElementKernel<scalar_t>(lhs, rhs, dst);
                         });
                 break;
             case BinaryEWOpCode::Div:
-<<<<<<< HEAD
                 cuda_launcher::LaunchBinaryEWKernel<scalar_t>(
-=======
-                CUDALauncher::LaunchBinaryEWKernel(
->>>>>>> 5803c4df
                         indexer, [] OPEN3D_HOST_DEVICE(const void* lhs,
                                                        void* rhs, void* dst) {
                             CUDADivElementKernel<scalar_t>(lhs, rhs, dst);
