--- conflicted
+++ resolved
@@ -56,11 +56,7 @@
         utility::LogError("Not compiled with CUDA, but CUDA device is used.");
 #endif
     } else {
-<<<<<<< HEAD
-        utility::LogError("Unimplemented device.");
-=======
         utility::LogError("BinaryEW: Unimplemented device");
->>>>>>> 5803c4df
     }
 }
 
