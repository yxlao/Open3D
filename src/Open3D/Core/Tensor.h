// ----------------------------------------------------------------------------
// -                        Open3D: www.open3d.org                            -
// ----------------------------------------------------------------------------
// The MIT License (MIT)
//
// Copyright (c) 2018 www.open3d.org
//
// Permission is hereby granted, free of charge, to any person obtaining a copy
// of this software and associated documentation files (the "Software"), to deal
// in the Software without restriction, including without limitation the rights
// to use, copy, modify, merge, publish, distribute, sublicense, and/or sell
// copies of the Software, and to permit persons to whom the Software is
// furnished to do so, subject to the following conditions:
//
// The above copyright notice and this permission notice shall be included in
// all copies or substantial portions of the Software.
//
// THE SOFTWARE IS PROVIDED "AS IS", WITHOUT WARRANTY OF ANY KIND, EXPRESS OR
// IMPLIED, INCLUDING BUT NOT LIMITED TO THE WARRANTIES OF MERCHANTABILITY,
// FITNESS FOR A PARTICULAR PURPOSE AND NONINFRINGEMENT. IN NO EVENT SHALL THE
// AUTHORS OR COPYRIGHT HOLDERS BE LIABLE FOR ANY CLAIM, DAMAGES OR OTHER
// LIABILITY, WHETHER IN AN ACTION OF CONTRACT, TORT OR OTHERWISE, ARISING
// FROM, OUT OF OR IN CONNECTION WITH THE SOFTWARE OR THE USE OR OTHER DEALINGS
// IN THE SOFTWARE.
// ----------------------------------------------------------------------------

#pragma once

#include <cstddef>
#include <memory>
#include <string>

#include "Open3D/Core/Blob.h"
#include "Open3D/Core/DLPack/DLPackConverter.h"
#include "Open3D/Core/DLPack/dlpack.h"
#include "Open3D/Core/Device.h"
#include "Open3D/Core/Dtype.h"
#include "Open3D/Core/ShapeUtil.h"
#include "Open3D/Core/SizeVector.h"
#include "Open3D/Core/TensorKey.h"

namespace open3d {

/// A Tensor is a "view" of a data Blob with shape, stride, data_ptr.
/// Tensor can also be used to perform numerical operations.
class Tensor {
public:
    Tensor(){};

    /// Constructor for creating a contiguous Tensor
    Tensor(const SizeVector& shape,
           Dtype dtype,
           const Device& device = Device("CPU:0"))
        : shape_(shape),
          strides_(DefaultStrides(shape)),
          dtype_(dtype),
          blob_(std::make_shared<Blob>(
                  shape.NumElements() * DtypeUtil::ByteSize(dtype), device)) {
        data_ptr_ = blob_->GetDataPtr();
    }

    /// Constructor for creating a contiguous Tensor with initial values
    template <typename T>
    Tensor(const std::vector<T>& init_vals,
           const SizeVector& shape,
           Dtype dtype,
           const Device& device = Device("CPU:0"))
        : Tensor(shape, dtype, device) {
        // Check number of elements
        if (static_cast<int64_t>(init_vals.size()) != shape_.NumElements()) {
            utility::LogError(
                    "Tensor initialization values' size {} does not match the "
                    "shape {}",
                    init_vals.size(), shape_.NumElements());
        }

        // Check data types
        AssertTemplateDtype<T>();

        // Copy data to blob
        MemoryManager::MemcpyFromHost(blob_->GetDataPtr(), GetDevice(),
                                      init_vals.data(),
                                      init_vals.size() * sizeof(T));
    }

    /// The fully specified constructor
    Tensor(const SizeVector& shape,
           const SizeVector& strides,
           void* data_ptr,
           Dtype dtype,
           const std::shared_ptr<Blob>& blob)
        : shape_(shape),
          strides_(strides),
          data_ptr_(data_ptr),
          dtype_(dtype),
          blob_(blob) {}

    /// Shallow copy constructor with lvalue input, e.g. `Tensor dst(src)`.
    Tensor(const Tensor& other)
        : Tensor(other.GetShape(),
                 other.GetStrides(),
                 const_cast<void*>(other.GetDataPtr()),
                 other.GetDtype(),
                 other.GetBlob()) {}

    /// Shallow copy constructor with rvalue input, e.g. `Tensor dst(src[0])`.
    Tensor(Tensor&& other)
        : Tensor(other.GetShape(),
                 other.GetStrides(),
                 other.GetDataPtr(),
                 other.GetDtype(),
                 other.GetBlob()) {}

    /// Tensor assignment lvalue = lvalue, e.g. `tensor_a = tensor_b`, resulting
    /// in a "shallow" copy.
    Tensor& operator=(const Tensor& other) &;

    /// Tensor assignment lvalue = rvalue, e.g. `tensor_a = tensor_b[0]`,
    /// resulting in a "shallow" copy.
    Tensor& operator=(Tensor&& other) &;

    /// Tensor assignment rvalue = lvalue, e.g. `tensor_a[0] = tensor_b`
    Tensor& operator=(const Tensor& other) &&;

    /// Tensor assignment rvalue = rvalue, e.g. `tensor_a[0] = tensor_b[0]`
    Tensor& operator=(Tensor&& other) &&;

    /// Tensor assignment rvalue = rvalue_scalar, e.g. `tensor_a[0] = 100`
    /// Implicit casting is performed to the underlying dtype.
    ///
    /// Note that we don't have lvalue = rvalue_scalar, e.g. we don't support
    /// Tensor a_slice = tensor_a[0]; a_slice = 100;
    template <typename T>
    Tensor& operator=(const T& v) && {
        if (shape_.size() != 0) {
            utility::LogError(
                    "Assignment with scalar only works for scalar Tensor of "
                    "shape ()");
        }
        DISPATCH_DTYPE_TO_TEMPLATE(GetDtype(), [&]() {
            scalar_t casted_v = static_cast<scalar_t>(v);
            MemoryManager::MemcpyFromHost(GetDataPtr(), GetDevice(), &casted_v,
                                          sizeof(scalar_t));
        });
        return *this;
    }

    /// Pythonic __getitem__ for tensor, returning a new view.
    ///
    /// For example, in numpy:
    /// ```python
    /// t = np.empty((4, 5), dtype=np.float32)
    /// t1 = t[2]
    /// t2 = t[0:4:2]
    /// ```
    ///
    /// The equivalent Open3D C++ calls:
    /// ```cpp
    /// Tensor t({4, 5}, Dtype::Float32);
    /// Tensor t1 = t.GetItem(TensorIndex(2));
    /// Tensor t2 = t.GetItem(TensorSlice(0, 4, 2));
    /// ```
    Tensor GetItem(const TensorKey& tk) const;

    /// Pythonic __getitem__ for tensor, returning a new view.
    ///
    /// For example, in numpy:
    /// ```python
    /// t = np.empty((4, 5), dtype=np.float32)
    /// t1 = t[1, 0:4:2]
    /// ```
    ///
    /// The equivalent Open3D C++ calls:
    /// ```cpp
    /// Tensor t({4, 5}, Dtype::Float32);
    /// Tensor t1 = t.GetItem({TensorIndex(2), TensorSlice(0, 4, 2)});
    /// ```
    ///
    Tensor GetItem(const std::vector<TensorKey>& tks) const;

    /// Set all items. Equivalent to `tensor[:] = value` in Python.
    Tensor SetItem(const Tensor& value);

    /// Pythonic __setitem__ for tensor.
    ///
    /// For example, in numpy:
    /// ```python
    /// t = np.empty((4, 5), dtype=np.float32)
    /// t[2] = np.empty((5,), dtype=np.float32)
    /// t[0:4:2] = np.empty((2, 5), dtype=np.float32)
    /// ```
    ///
    /// The equivalent Open3D C++ calls:
    /// ```cpp
    /// Tensor t({4, 5}, Dtype::Float32);
    /// t.SetItem(TensorIndex(2), Tensor({5}, Dtype::Float32));
    /// t.SetItem(TensorSlice(0, 4, 2), Tensor({2, 5}, Dtype::Float32));
    /// ```
    Tensor SetItem(const TensorKey& tk, const Tensor& value);

    /// Pythonic __setitem__ for tensor.
    ///
    /// For example, in numpy:
    /// ```python
    /// t = np.empty((4, 5), dtype=np.float32)
    /// t[2, 0:4:2] = np.empty((2, 5), dtype=np.float32)
    /// ```
    ///
    /// The equivalent Open3D C++ calls:
    /// ```cpp
    /// Tensor t({4, 5}, Dtype::Float32);
    /// t.SetItem({TensorIndex(2), TensorSlice(0, 4, 2)},
    ///           Tensor({2, 5}, Dtype::Float32));
    /// ```
    Tensor SetItem(const std::vector<TensorKey>& tks, const Tensor& value);

    DLManagedTensor* ToDLPack() const { return dlpack::ToDLPack(*this); }

    static Tensor FromDLPack(DLManagedTensor* src) {
        return dlpack::FromDLPack(src);
    }

    /// Assign (copy) values from another Tensor, shape, dtype, device may
    /// change. Slices of the original Tensor still keeps the original memory.
    /// After assignment, the Tensor will be contiguous.
    void Assign(const Tensor& other);

    /// \brief Fill the whole Tensor with a scalar value, the scalar will be
    /// casted to the Tensor's dtype.
    template <typename T>
    void Fill(T v) {
        Tensor v_tensor;
        Dtype dtype = GetDtype();
        Device device = GetDevice();
        DISPATCH_DTYPE_TO_TEMPLATE(GetDtype(), [&]() {
            // Currently DISPATCH_DTYPE_TO_TEMPLATE doesn't work with capturing
            // "this". The workaround is to capture with "&"" and avoid calling
            // member function or accessing member variables inside the lambda
            // function.
            scalar_t casted_v = static_cast<scalar_t>(v);
            v_tensor = Tensor(std::vector<scalar_t>({casted_v}), SizeVector({}),
                              dtype, device);
        });
        AsRvalue() = v_tensor;
    }

    /// Broadcast Tensor to a new broadcastable shape.
    Tensor Broadcast(const SizeVector& dst_shape) const;

    /// Expand Tensor to a new broadcastable shape, returns a new view.
    ///
    /// Tensors can be expanded to broadcastable shape by setting dimension of
    /// size 1 to have stride 0, without allocating new memory.
    Tensor Expand(const SizeVector& dst_shape) const;

    /// Returns a tensor with the same data and number of elements as input, but
    /// with the specified shape. When possible, the returned tensor will be a
    /// view of input. Otherwise, it will be a copy.
    ///
    /// Contiguous inputs and inputs with compatible strides can be reshaped
    /// without copying, but you should not depend on the copying vs. viewing
    /// behavior.
    ///
    /// Ref: https://pytorch.org/docs/stable/tensors.html
    ///      aten/src/ATen/native/TensorShape.cpp
    ///      aten/src/ATen/TensorUtils.cpp
    Tensor Reshape(const SizeVector& dst_shape) const;

    /// Returns a new tensor view with the same data but of a different shape.
    ///
    /// The returned tensor shares the same data and must have the same number
    /// of elements, but may have a different size. For a tensor to be viewed,
    /// the new view size must be compatible with its original size and stride,
    /// i.e., each new view dimension must either be a subspace of an original
    /// dimension, or only span across original dimensions d, d+1, ...,
    /// d+kd,d+1,…,d+k that satisfy the following contiguity-like condition that
    /// for all i = 0, ..., k-1, strides[i] = stride[i + 1] * shape[i + 1].
    ///
    /// Otherwise, contiguous() needs to be called before the tensor can be
    /// viewed. See also: reshape(), which returns a view if the shapes are
    /// compatible, and copies (equivalent to calling contiguous()) otherwise.
    ///
    /// Ref: https://pytorch.org/docs/stable/tensors.html
    ///      aten/src/ATen/native/TensorShape.cpp
    ///      aten/src/ATen/TensorUtils.cpp
    Tensor View(const SizeVector& dst_shape) const;

    /// Copy Tensor to a specified device
    /// The resulting Tensor will be compacted and contiguous
    Tensor Copy(const Device& device) const;

    /// Copy Tensor values to current tensor for source tensor
    void CopyFrom(const Tensor& other);

    /// Shallow copy a tensor, returning a tensor sharing the same memory.
    void ShallowCopyFrom(const Tensor& other);

    /// Returns a tensor with the specified \p dtype.
    /// \param dtype The targeted dtype to convert to.
    /// \param copy If true, a new tensor is always created; if false, the copy
    /// is avoided when the original tensor already have the targeted dtype.
    Tensor To(Dtype dtype, bool copy = false) const;

    std::string ToString(bool with_suffix = true,
                         const std::string& indent = "") const;

    /// Extract the i-th Tensor along the first axis, creating a new view
    Tensor operator[](int64_t i) const;

    /// Extract the \p idx -th sub-tensor in dimension \p dim. After
    /// IndexExtract, the dimension \p dim will be removed.
    Tensor IndexExtract(int64_t dim, int64_t idx) const;

    /// Slice Tensor
    Tensor Slice(int64_t dim,
                 int64_t start,
                 int64_t stop,
                 int64_t step = 1) const;

    /// Convert to rvalue such that the Tensor can be assigned.
    /// E.g. in numpy
    /// tensor_a = tensor_b     # tensor_a is lvalue, tensor_a variable will
    ///                         # now referecne tensor_b, that is, tensor_a
    ///                         # and tensor_b share exactly the same memory.
    /// tensor_a[:] = tensor_b  # tensor_a[:] is rvalue, tensor_b's values are
    ///                         # assigned to tensor_a's memory.
    Tensor AsRvalue() const { return *this; }

    /// \brief Advanced indexing getter
    ///
    /// We use the Numpy advanced indexing symnatics, see:
    /// https://docs.scipy.org/doc/numpy/reference/arrays.indexing.html
    ///
    /// Note: Only support 1D index tensors.
    /// Note: Only support advanced indices are all next to each other. E.g.
    /// ```
    /// A = np.ones((10, 20, 30, 40, 50))
    /// A[:, [1, 2], [2, 3], :, :]  # Supported,
    ///                               output_shape: [10, 2, 40, 50]
    ///                               slice_map:    [0, -1, 3, 4]
    /// A[:, [1, 2], :, [2, 3], :]  # No suport, output_shape: [2, 10, 30, 50]
    ///                             # For this case, a transpose op is necessary
    /// ```
    Tensor IndexGet(const std::vector<Tensor>& index_tensors) const;

    /// \brief Advanced indexing getter.
    ///
    /// We use the Numpy advanced indexing symnatics, see:
    /// https://docs.scipy.org/doc/numpy/reference/arrays.indexing.html
    ///
    /// Note: Only support 1D index tensors.
    /// Note: Only support advanced indices are all next to each other.
    void IndexSet(const std::vector<Tensor>& index_tensors,
                  const Tensor& src_tensor);

    /// \brief Permute (dimension shuffle) the Tensor, returns a view.
    ///
    /// \param dims The desired ordering of dimensions.
    /// \return A Tensor with the desired ordering of the dimensions.
    Tensor Permute(const SizeVector& dims) const;

    /// \brief Create a Tensor view of specified shape and strides. The
    /// underlying buffer and data_ptr offsets remain the same.
    Tensor AsStrided(const SizeVector& new_shape,
                     const SizeVector& new_strides) const;

    /// \brief Transpose a Tensor by swapping dimension \p dim0 and \p dim1
    ///
    /// \param dim0 The first dimension to be transposed.
    /// \param dim1 The second dimension to be transposed.
    Tensor Transpose(int64_t dim0, int64_t dim1) const;

    /// \brief Expects input to be <= 2-D Tensor by swapping dimension 0 and 1.
    ///
    /// 0-D and 1-D Tensor remains the same.
    Tensor T() const;

    /// Helper function to return scalar value of a scalar Tensor, the Tensor
    /// mush have empty shape ()
    template <typename T>
    T Item() const {
        if (shape_.size() != 0) {
            utility::LogError("Item only works for scalar Tensor of shape ()");
        }
        AssertTemplateDtype<T>();
        T value;
        MemoryManager::MemcpyToHost(&value, data_ptr_, GetDevice(), sizeof(T));
        return value;
    }

    /// Adds a tensor and returns the resulting tensor.
    Tensor Add(const Tensor& value) const;
    Tensor operator+(const Tensor& value) const { return Add(value); }

    /// Inplace version of Tensor::Add. Adds a tensor to the current tensor and
    /// returns the current tensor.
    Tensor Add_(const Tensor& value);
    Tensor operator+=(const Tensor& value) { return Add_(value); }

    /// Substracts a tensor and returns the resulting tensor.
    Tensor Sub(const Tensor& value) const;
    Tensor operator-(const Tensor& value) const { return Sub(value); }

    /// Inplace version of Tensor::Sub. Substracts a tensor to the current
    /// tensor and returns the current tensor.
    Tensor Sub_(const Tensor& value);
    Tensor operator-=(const Tensor& value) { return Sub_(value); }

    /// Multiplies a tensor and returns the resulting tensor.
    Tensor Mul(const Tensor& value) const;
    Tensor operator*(const Tensor& value) const { return Mul(value); }

    /// Inplace version of Tensor::Mul. Multiplies a tensor to the current
    /// tensor and returns the current tensor.
    Tensor Mul_(const Tensor& value);
    Tensor operator*=(const Tensor& value) { return Mul_(value); }

    /// Divides a tensor and returns the resulting tensor.
    Tensor Div(const Tensor& value) const;
    Tensor operator/(const Tensor& value) const { return Div(value); }

    /// Inplace version of Tensor::Div. Divides a tensor to the current
    /// tensor and returns the current tensor.
    Tensor Div_(const Tensor& value);
    Tensor operator/=(const Tensor& value) { return Div_(value); }

<<<<<<< HEAD
    /// Returns the sum of the tensor long the given \p dims.
    /// \param dims A list of dimensions to be reduced.
    /// \param keep_dim If true, the reduced dims will be retained as size 1.
    Tensor Sum(const SizeVector& dims, bool keep_dim = false) const;

    /// Returns the product of the tensor long the given \p dims.
    /// \param dims A list of dimensions to be reduced.
    /// \param keep_dim If true, the reduced dims will be retained as size 1.
    Tensor Prod(const SizeVector& dims, bool keep_dim = false) const;
=======
    /// Element-wise square root of a tensor, returns a new tensor.
    Tensor Sqrt() const;

    /// Element-wise square root of a tensor, in-place.
    Tensor Sqrt_();

    /// Element-wise sine of a tensor, returns a new tensor.
    Tensor Sin() const;

    /// Element-wise sine of a tensor, in-place.
    Tensor Sin_();

    /// Element-wise cosine of a tensor, returns a new tensor.
    Tensor Cos() const;

    /// Element-wise cosine of a tensor, in-place.
    Tensor Cos_();

    /// Element-wise negation of a tensor, returns a new tensor.
    Tensor Neg() const;

    /// Element-wise negation of a tensor, in-place.
    Tensor Neg_();

    /// Element-wise exponential of a tensor, returns a new tensor.
    Tensor Exp() const;

    /// Element-wise exponential of a tensor, in-place.
    Tensor Exp_();
>>>>>>> 5803c4df

    /// Retrive all values as an std::vector, for debugging and testing
    template <typename T>
    std::vector<T> ToFlatVector() const {
        AssertTemplateDtype<T>();
        std::vector<T> values(NumElements());
        MemoryManager::MemcpyToHost(
                values.data(), Contiguous().GetDataPtr(), GetDevice(),
                DtypeUtil::ByteSize(GetDtype()) * NumElements());
        return values;
    }

    /// Returns True if the underlying memory buffer is contiguous. A contiguous
    /// Tensor's data_ptr_ does not need to point to the beginning of blob_.
    inline bool IsContiguous() const {
        return DefaultStrides(shape_) == strides_;
    };

    /// Returns a contiguous Tensor containing the same data in the same device.
    /// If self tensor is already contiguous, the same underlying memory will be
    /// used.
    Tensor Contiguous() const;

    inline SizeVector GetShape() const { return shape_; }

    inline const SizeVector& GetShapeRef() const { return shape_; }

    inline int64_t GetShape(int64_t dim) const {
        return shape_[shape_util::WrapDim(dim, NumDims())];
    }

    inline SizeVector GetStrides() const { return strides_; }

    inline const SizeVector& GetStridesRef() const { return strides_; }

    inline int64_t GetStride(int64_t dim) const {
        return strides_[shape_util::WrapDim(dim, NumDims())];
    }

    inline void* GetDataPtr() { return data_ptr_; }

    inline const void* GetDataPtr() const { return data_ptr_; }

    inline Dtype GetDtype() const { return dtype_; }

    Device GetDevice() const;

    inline std::shared_ptr<Blob> GetBlob() const { return blob_; }

    inline int64_t NumElements() const { return shape_.NumElements(); }

    inline int64_t NumDims() const { return shape_.size(); }

    template <typename T>
    void AssertTemplateDtype() const {
        if (DtypeUtil::FromType<T>() != dtype_) {
            utility::LogError(
                    "Requested values have type {} but Tensor has type {}",
                    DtypeUtil::ToString(DtypeUtil::FromType<T>()),
                    DtypeUtil::ToString(dtype_));
        }
        if (DtypeUtil::ByteSize(dtype_) != sizeof(T)) {
            utility::LogError("Internal error: element size mismatch {} != {}",
                              DtypeUtil::ByteSize(dtype_), sizeof(T));
        }
    }

    static SizeVector DefaultStrides(const SizeVector& shape);

    /// 1. Separate `oldshape` into chunks of dimensions, where the dimensions
    ///    are ``contiguous'' in each chunk, i.e.,
    ///    oldstride[i] = oldshape[i+1] * oldstride[i+1]
    /// 2. `newshape` must be able to be separated into same number of chunks as
    ///    `oldshape` was separated into, where each chunk of newshape has
    ///    matching ``numel'', i.e., number of subspaces, as the corresponding
    ///    chunk of `oldshape`.
    /// Ref: aten/src/ATen/TensorUtils.cpp
    static std::pair<bool, SizeVector> ComputeNewStrides(
            const SizeVector& old_shape,
            const SizeVector& old_strides,
            const SizeVector& new_shape);

protected:
    std::string ScalarPtrToString(const void* ptr) const;

protected:
    /// SizeVector of the Tensor. SizeVector[i] is the legnth of dimension i.
    SizeVector shape_ = {0};

    /// Stride of a Tensor.
    /// The stride of a n-dimensional tensor is also n-dimensional. Stride(i) is
    /// the number of elements (not bytes) to jump in a continuous memory space
    /// before eaching the next element in dimension i. For example, a 2x3x4
    /// float32 dense tensor has shape(2, 3, 4) and stride(12, 4, 1). A slicing
    /// operation performed on the tensor can change the shape and stride.
    SizeVector strides_ = {1};

    /// Data pointer pointing to the beginning element of the Tensor.
    ///
    /// Note that this is not necessarily the same as blob_.GetDataPtr(). When
    /// this happens, it means that the beginning element of the Tensor is not
    /// located a the beginning of the underlying blob. This could happen, for
    /// instance, at slicing:
    ///
    /// ```cpp
    /// // a.GetDataPtr() == a.GetBlob().GetDataPtr()
    /// Tensor a({2, 3}, dtype, "CPU:0");
    /// // b.GetDataPtr() != b.GetBlob().GetDataPtr()
    /// b = a[1];
    /// ```
    void* data_ptr_ = nullptr;

    /// Data type
    Dtype dtype_ = Dtype::Undefined;

    /// Underlying memory buffer for Tensor.
    std::shared_ptr<Blob> blob_ = nullptr;
};

}  // namespace open3d<|MERGE_RESOLUTION|>--- conflicted
+++ resolved
@@ -424,7 +424,6 @@
     Tensor Div_(const Tensor& value);
     Tensor operator/=(const Tensor& value) { return Div_(value); }
 
-<<<<<<< HEAD
     /// Returns the sum of the tensor long the given \p dims.
     /// \param dims A list of dimensions to be reduced.
     /// \param keep_dim If true, the reduced dims will be retained as size 1.
@@ -434,7 +433,7 @@
     /// \param dims A list of dimensions to be reduced.
     /// \param keep_dim If true, the reduced dims will be retained as size 1.
     Tensor Prod(const SizeVector& dims, bool keep_dim = false) const;
-=======
+
     /// Element-wise square root of a tensor, returns a new tensor.
     Tensor Sqrt() const;
 
@@ -464,7 +463,6 @@
 
     /// Element-wise exponential of a tensor, in-place.
     Tensor Exp_();
->>>>>>> 5803c4df
 
     /// Retrive all values as an std::vector, for debugging and testing
     template <typename T>
