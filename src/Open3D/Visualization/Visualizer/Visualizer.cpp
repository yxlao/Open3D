--- conflicted
+++ resolved
@@ -351,13 +351,7 @@
         if (renderer_ptr->AddGeometry(geometry_ptr) == false) {
             return false;
         }
-<<<<<<< HEAD
-        geometry_renderer_ptrs_.push_back(renderer_ptr);
-    }
-    else {
-=======
     } else {
->>>>>>> 22187bc1
         return false;
     }
     geometry_renderer_ptrs_.insert(renderer_ptr);
