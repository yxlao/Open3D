import open3d as o3d
import open3d.open3d_pybind as open3d_pybind
import numpy as np


def _numpy_dtype_to_dtype(numpy_dtype):
    if numpy_dtype == np.float32:
        return o3d.Dtype.Float32
    elif numpy_dtype == np.float64:
        return o3d.Dtype.Float64
    elif numpy_dtype == np.int32:
        return o3d.Dtype.Int32
    elif numpy_dtype == np.int64:
        return o3d.Dtype.Int64
    elif numpy_dtype == np.uint8:
        return o3d.Dtype.UInt8
    elif numpy_dtype == np.bool:
        return o3d.Dtype.Bool
    else:
        raise ValueError("Unsupported numpy dtype:", numpy_dtype)


class SizeVector(open3d_pybind.SizeVector):

    def __init__(self, values=None):
        if values is None:
            values = []
        # TODO: determine whether conversion can be done in C++ as well.
        if isinstance(values, tuple) or isinstance(values, list):
            values = np.array(values)
        if not isinstance(values, np.ndarray) or values.ndim != 1:
            raise ValueError(
                "SizeVector only takes 1-D list, tuple or Numpy array.")
        super(SizeVector, self).__init__(values.astype(np.int64))


def cast_to_py_tensor(func):
    """
    Args:
        func: function returning a `o3d.open3d_pybind.Tensor`.

    Return:
        A function which returns a python object `o3d.Tensor`.
    """

    def wrapped_func(self, *args, **kwargs):
        result = func(self, *args, **kwargs)
        wrapped_result = Tensor([])
        wrapped_result.shallow_copy_from(result)
        return wrapped_result

    return wrapped_func


def _to_o3d_tensor_key(key):

    if isinstance(key, int):
        return o3d.open3d_pybind.TensorKey.index(key)
    elif isinstance(key, slice):
        return o3d.open3d_pybind.TensorKey.slice(
            o3d.none if key.start == None else key.start,
            o3d.none if key.stop == None else key.stop,
            o3d.none if key.step == None else key.step)
    elif isinstance(key, (tuple, list)):
        key = np.array(key).astype(np.int64)
        return o3d.open3d_pybind.TensorKey.index_tensor(Tensor(key))
    elif isinstance(key, np.ndarray):
        key = key.astype(np.int64)
        return o3d.open3d_pybind.TensorKey.index_tensor(Tensor(key))
    elif isinstance(key, Tensor):
        return o3d.open3d_pybind.TensorKey.index_tensor(key)
    else:
        raise TypeError(f"Invalid key type {type(key)}.")


class Tensor(open3d_pybind.Tensor):
    """
    Open3D Tensor class. A Tensor is a view of data blob with shape, strides
    and etc. Tensor can be used to perform numerical operations.
    """

    def __init__(self, data, dtype=None, device=None):
        if isinstance(data, tuple) or isinstance(data, list):
            data = np.array(data)
        if not isinstance(data, np.ndarray):
            raise ValueError("data must be a list, tuple, or Numpy array.")
        if dtype is None:
            dtype = _numpy_dtype_to_dtype(data.dtype)
        if device is None:
            device = o3d.Device("CPU:0")
        super(Tensor, self).__init__(data, dtype, device)

    @cast_to_py_tensor
    def __getitem__(self, key):
        t = self
        if isinstance(key, tuple):
            o3d_tensor_keys = [_to_o3d_tensor_key(k) for k in key]
            t = super(Tensor, self)._getitem_vector(o3d_tensor_keys)
        elif isinstance(key, (int, slice, list, np.ndarray, Tensor)):
            t = super(Tensor, self)._getitem(_to_o3d_tensor_key(key))
        else:
            raise TypeError(f"Invalid type {type(key)} for getitem.")
        return t

    @cast_to_py_tensor
    def __setitem__(self, key, value):
        if isinstance(key, tuple):
            o3d_tensor_keys = [_to_o3d_tensor_key(k) for k in key]
            super(Tensor, self)._setitem_vector(o3d_tensor_keys, value)
        elif isinstance(key, (int, slice, list, np.ndarray, Tensor)):
            super(Tensor, self)._setitem(_to_o3d_tensor_key(key), value)
        else:
            raise TypeError(f"Invalid type {type(key)} for getitem.")
        return self

    @cast_to_py_tensor
    def cuda(self, device_id=0):
        """
        Returns a copy of this tensor in CUDA memory.

        Args:
            device_id: CUDA device id.
        """
        return super(Tensor, self).cuda(device_id)

    @cast_to_py_tensor
    def cpu(self):
        """
        Returns a copy of this tensor in CPU.

        If the Tensor is already in CPU, then no copy is performed.
        """
        return super(Tensor, self).cpu()

    def numpy(self):
        """
        Returns this tensor as a NumPy array. This tensor must be a CPU tensor,
        and the returned NumPy array shares the same memory as this tensor.
        Changes to the NumPy array will be reflected in the original tensor and
        vice versa.
        """
        return super(Tensor, self).numpy()

    @staticmethod
    @cast_to_py_tensor
    def from_numpy(np_array):
        """
        Returns a Tensor from NumPy array. The resulting tensor is a CPU tensor
        that shares the same memory as the NumPy array. Changes to the tensor
        will be reflected in the original NumPy array and vice versa.

        Args:
            np_array: The Numpy array to be converted from.
        """
        return super(Tensor, Tensor).from_numpy(np_array)

    def to_dlpack(self):
        """
        Returns a DLPack PyCapsule representing this tensor.
        """
        return super(Tensor, self).to_dlpack()

    @staticmethod
    @cast_to_py_tensor
    def from_dlpack(dlpack):
        """
        Returns a tensor converted from DLPack PyCapsule.
        """
        return super(Tensor, Tensor).from_dlpack(dlpack)

    @cast_to_py_tensor
    def add(self, value):
        """
        Adds a tensor and returns the resulting tensor.
        """
        return super(Tensor, self).add(value)

    @cast_to_py_tensor
    def add_(self, value):
        """
        Inplace version of Tensor.add.
        """
        return super(Tensor, self).add_(value)

    @cast_to_py_tensor
    def sub(self, value):
        """
        Substracts a tensor and returns the resulting tensor.
        """
        return super(Tensor, self).sub(value)

    @cast_to_py_tensor
    def sub_(self, value):
        """
        Inplace version of Tensor.sub.
        """
        return super(Tensor, self).sub_(value)

    @cast_to_py_tensor
    def mul(self, value):
        """
        Multiplies a tensor and returns the resulting tensor.
        """
        return super(Tensor, self).mul(value)

    @cast_to_py_tensor
    def mul_(self, value):
        """
        Inplace version of Tensor.mul.
        """
        return super(Tensor, self).mul_(value)

    @cast_to_py_tensor
    def div(self, value):
        """
        Divides a tensor and returns the resulting tensor.
        """
        return super(Tensor, self).div(value)

    @cast_to_py_tensor
    def div_(self, value):
        """
        Inplace version of Tensor.div.
        """
        return super(Tensor, self).div_(value)

    @cast_to_py_tensor
    def abs(self):
        """
        Returns element-wise absolute value of a tensor.
        """
        return super(Tensor, self).abs()

    @cast_to_py_tensor
    def abs_(self):
        """
        Inplace version of Tensor.abs.
        """
        return super(Tensor, self).abs_()

    @cast_to_py_tensor
    def logical_and(self, value):
        """
        Element-wise logical and operation.

        If the tensor is not boolean, zero will be treated as False, while
        non-zero values will be treated as True.
        """
        return super(Tensor, self).logical_and(value)

    @cast_to_py_tensor
    def logical_and_(self, value):
        """
        Inplace version of Tensor.logical_and.

        This operation won't change the tensor's dtype.
        """
        return super(Tensor, self).logical_and_(value)

    @cast_to_py_tensor
    def logical_or(self, value):
        """
        Element-wise logical or operation.

        If the tensor is not boolean, zero will be treated as False, while
        non-zero values will be treated as True.
        """
        return super(Tensor, self).logical_or(value)

    @cast_to_py_tensor
    def logical_or_(self, value):
        """
        Inplace version of Tensor.logical_or.

        This operation won't change the tensor's dtype.
        """
        return super(Tensor, self).logical_or_(value)

    @cast_to_py_tensor
    def logical_xor(self, value):
        """
        Element-wise logical exclusive-or operation.

        If the tensor is not boolean, zero will be treated as False, while
        non-zero values will be treated as True.
        """
        return super(Tensor, self).logical_xor(value)

    @cast_to_py_tensor
    def logical_xor_(self, value):
        """
        Inplace version of Tensor.logical_xor.

        This operation won't change the tensor's dtype.
        """
        return super(Tensor, self).logical_xor_(value)

    @cast_to_py_tensor
    def gt(self, value):
        """
        Element-wise greater than operation, returning a new boolean tensor.
        """
        return super(Tensor, self).gt(value)

    @cast_to_py_tensor
    def gt_(self, value):
        """
        Inplace version of Tensor.gt.

        This operation won't change the tensor's dtype.
        """
        return super(Tensor, self).gt_(value)

    @cast_to_py_tensor
    def lt(self, value):
        """
        Element-wise less than operation, returning a new boolean tensor.
        """
        return super(Tensor, self).lt(value)

    @cast_to_py_tensor
    def lt_(self, value):
        """
        Inplace version of Tensor.lt.

        This operation won't change the tensor's dtype.
        """
        return super(Tensor, self).lt_(value)

    @cast_to_py_tensor
    def ge(self, value):
        """
        Element-wise greater-than-or-equals-to operation, returning a new
        boolean tensor.
        """
        return super(Tensor, self).ge(value)

    @cast_to_py_tensor
    def ge_(self, value):
        """
        Inplace version of Tensor.ge.

        This operation won't change the tensor's dtype.
        """
        return super(Tensor, self).ge_(value)

    @cast_to_py_tensor
    def le(self, value):
        """
        Element-wise less-than-or-equals-to than operation, returning a new
        boolean tensor.
        """
        return super(Tensor, self).le(value)

    @cast_to_py_tensor
    def le_(self, value):
        """
        Inplace version of Tensor.le.

        This operation won't change the tensor's dtype.
        """
        return super(Tensor, self).le_(value)

    @cast_to_py_tensor
    def eq(self, value):
        """
        Element-wise equal operation, returning a new boolean tensor.
        """
        return super(Tensor, self).eq(value)

    @cast_to_py_tensor
    def eq_(self, value):
        """
        Inplace version of Tensor.eq.

        This operation won't change the tensor's dtype.
        """
        return super(Tensor, self).eq_(value)

    @cast_to_py_tensor
    def ne(self, value):
        """
        Element-wise not-equal operation, returning a new boolean tensor.
        """
        return super(Tensor, self).ne(value)

    @cast_to_py_tensor
    def ne_(self, value):
        """
        Inplace version of Tensor.ne.

        This operation won't change the tensor's dtype.
        """
        return super(Tensor, self).ne_(value)

    @cast_to_py_tensor
    def to(self, dtype, copy=False):
        """
        Returns a tensor with the specified dtype.

        Args:
            dtype: The targeted dtype to convert to.
            copy: If true, a new tensor is always created; if false, the copy
                  is avoided when the original tensor already have the targeted
                  dtype.
        """
        return super(Tensor, self).to(dtype, copy)

    def __add__(self, value):
        return self.add(value)

    def __iadd__(self, value):
        return self.add_(value)

    def __sub__(self, value):
        return self.sub(value)

    def __isub__(self, value):
        return self.sub_(value)

    def __mul__(self, value):
        return self.mul(value)

    def __imul__(self, value):
        return self.mul_(value)

    def __truediv__(self, value):
        # True div and floor div are the same for Tensor.
        return self.div(value)

    def __itruediv__(self, value):
        # True div and floor div are the same for Tensor.
        return self.div_(value)

    def __floordiv__(self, value):
        # True div and floor div are the same for Tensor.
        return self.div(value)

    def __ifloordiv__(self, value):
        # True div and floor div are the same for Tensor.
        return self.div_(value)

<<<<<<< HEAD
    def _reduction_dim_to_size_vector(self, dim):
        if dim is None:
            return o3d.SizeVector(list(range(self.ndim)))
        elif isinstance(dim, int):
            return o3d.SizeVector([dim])
        elif isinstance(dim, list) or isinstance(dim, tuple):
            return o3d.SizeVector(dim)
        else:
            raise TypeError(
                f"dim must be int, list or tuple, but was {type(dim)}.")

    @cast_to_py_tensor
    def sum(self, dim=None, keepdim=False):
        """
        Returns the sum of along each the specified dimension `dim`. If `dim` is
        None, the reduction happens for all elements of the tensor. If `dim` is
        a list or tuple, the reduction happens in all of the specified `dim`.
        """
        dim = self._reduction_dim_to_size_vector(dim)
        return super(Tensor, self).sum(dim, keepdim)

    @cast_to_py_tensor
    def prod(self, dim=None, keepdim=False):
        """
        Returns the product of along each the specified dimension `dim`. If
        `dim` is None, the reduction happens for all elements of the tensor.
        If `dim` is a list or tuple, the reduction happens in all of the
        specified `dim`.
        """
        dim = self._reduction_dim_to_size_vector(dim)
        return super(Tensor, self).prod(dim, keepdim)

    @cast_to_py_tensor
    def min(self, dim=None, keepdim=False):
        """
        Returns the min of along each the specified dimension `dim`. If
        `dim` is None, the reduction happens for all elements of the tensor.
        If `dim` is a list or tuple, the reduction happens in all of the
        specified `dim`.

        Throws exception if the tensor has 0 element.
        """
        dim = self._reduction_dim_to_size_vector(dim)
        return super(Tensor, self).min(dim, keepdim)

    @cast_to_py_tensor
    def max(self, dim=None, keepdim=False):
        """
        Returns the max of along each the specified dimension `dim`. If
        `dim` is None, the reduction happens for all elements of the tensor.
        If `dim` is a list or tuple, the reduction happens in all of the
        specified `dim`.

        Throws exception if the tensor has 0 element.
        """
        dim = self._reduction_dim_to_size_vector(dim)
        return super(Tensor, self).max(dim, keepdim)
=======
    def __lt__(self, value):
        return self.lt(value)

    def __le__(self, value):
        return self.le(value)

    def __eq__(self, value):
        return self.eq(value)

    def __ne__(self, value):
        return self.ne(value)

    def __gt__(self, value):
        return self.gt(value)

    def __ge__(self, value):
        return self.ge(value)
>>>>>>> 84e9a329


def cast_to_py_tensorlist(func):
    """
    Args:
        func: function returning a `o3d.open3d_pybind.Tensor`.

    Return:
        A function which returns a python object `o3d.Tensor`.
    """

    def wrapped_func(self, *args, **kwargs):
        result = func(self, *args, **kwargs)
        wrapped_result = TensorList([0])
        wrapped_result.shallow_copy_from(result)
        return wrapped_result

    return wrapped_func


class TensorList(open3d_pybind.TensorList):
    """
    Open3D TensorList class. A TensorList is an extendable tensor at the 0-th dimension.
    It is similar to python list, but uses Open3D's tensor memory management system.
    """

    def __init__(self, shape, dtype=None, device=None, size=None):
        if isinstance(shape, list) or isinstance(shape, tuple):
            shape = o3d.SizeVector(shape)
        elif isinstance(shape, o3d.SizeVector):
            pass
        else:
            raise ValueError('shape must be a list, tuple, or o3d.SizeVector')

        if dtype is None:
            dtype = o3d.Dtype.Float32
        if device is None:
            device = o3d.Device("CPU:0")
        if size is None:
            size = 0

        super(TensorList, self).__init__(shape, dtype, device, size)

    @cast_to_py_tensor
    def __getitem__(self, index):
        '''
        \index can be a
        \slice, or \list or \tuple of int: return a TensorList
        \int: return a Tensor
        '''
        if isinstance(index, int):
            return self._getitem(index)
        else:
            raise ValueError('Unsupported index type, only int is supported.')

    def __setitem__(self, index, value):
        '''
        If \index is a single int, \value is a Tensor;
        If \index is a list of ints, \value is correspondingly a TensorList.
        '''
        if isinstance(index, int) and isinstance(value, o3d.Tensor):
            self._setitem(index, value)

        else:
            raise ValueError(
                'Unsupported index type.'
                'Use tensorlist.tensor() to assign value with slices or advanced indexing'
            )

    @cast_to_py_tensorlist
    def __iadd__(self, other):
        return super(TensorList, self).__iadd__(other)

    @cast_to_py_tensorlist
    def __add__(self, other):
        return super(TensorList, self).__add__(other)

    @cast_to_py_tensor
    def tensor(self):
        return super(TensorList, self).tensor()

    @staticmethod
    @cast_to_py_tensorlist
    def concat(tl_a, tl_b):
        return super(TensorList, TensorList).concat(tl_a, tl_b)

    @staticmethod
    @cast_to_py_tensorlist
    def from_tensor(tensor, inplace=False):
        """
        Returns a TensorList from an existing tensor.
        Args:
            tensor: The internal o3d.Tensor to construct from, whose 0-th dimension
                    corresponds to the size of the tensorlist.
            inplace: Reuse tensor memory in place if True, else make a copy.
        """

        if not isinstance(tensor, o3d.Tensor):
            raise ValueError('tensor must be a o3d.Tensor')

        return super(TensorList, TensorList).from_tensor(tensor, inplace)

    @staticmethod
    @cast_to_py_tensorlist
    def from_tensors(tensors, device=None):
        """
        Returns a TensorList from a list of existing tensors.
        Args:
            tensors: The list of o3d.Tensor to construct from.
                     The tensors' shapes should be compatible.
            device: The device where the tensorlist is targeted.
        """

        if not isinstance(tensors, list) and not isinstance(tensors, tuple):
            raise ValueError('tensors must be a list or tuple')

        for tensor in tensors:
            if not isinstance(tensor, o3d.Tensor):
                raise ValueError(
                    'every element of the input list must be a valid tensor')
        if device is None:
            device = o3d.Device("CPU:0")

        return super(TensorList, TensorList).from_tensors(tensors, device)<|MERGE_RESOLUTION|>--- conflicted
+++ resolved
@@ -440,7 +440,6 @@
         # True div and floor div are the same for Tensor.
         return self.div_(value)
 
-<<<<<<< HEAD
     def _reduction_dim_to_size_vector(self, dim):
         if dim is None:
             return o3d.SizeVector(list(range(self.ndim)))
@@ -498,7 +497,7 @@
         """
         dim = self._reduction_dim_to_size_vector(dim)
         return super(Tensor, self).max(dim, keepdim)
-=======
+
     def __lt__(self, value):
         return self.lt(value)
 
@@ -516,7 +515,6 @@
 
     def __ge__(self, value):
         return self.ge(value)
->>>>>>> 84e9a329
 
 
 def cast_to_py_tensorlist(func):
