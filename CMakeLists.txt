# References:
# https://cmake.org/cmake/help/v3.0/
# https://gitlab.kitware.com/cmake/community/wikis/doc/tutorials/

cmake_minimum_required(VERSION 3.0.0)

add_custom_target(build_all_3rd_party_libs
    COMMAND cmake -E echo "Custom target build_all_3rd_party_libs reached."
)

if (NOT CMAKE_VERSION VERSION_LESS "3.1")
    cmake_policy(SET CMP0054 NEW)
    set(OpenGL_GL_PREFERENCE LEGACY)
endif()

# central location for specifying the Open3D version
file(STRINGS "src/Open3D/version.txt" OPEN3D_VERSION_READ)
foreach(ver ${OPEN3D_VERSION_READ})
  if (ver MATCHES "OPEN3D_VERSION_(MAJOR|MINOR|PATCH|TWEAK) +([^ ]+)$")
    set(OPEN3D_VERSION_${CMAKE_MATCH_1} "${CMAKE_MATCH_2}" CACHE INTERNAL "")
  endif()
endforeach()
string(CONCAT OPEN3D_VERSION "${OPEN3D_VERSION_MAJOR}"
                             ".${OPEN3D_VERSION_MINOR}"
                             ".${OPEN3D_VERSION_PATCH}"
                             ".${OPEN3D_VERSION_TWEAK}")
project(Open3D VERSION ${OPEN3D_VERSION})
message(STATUS "Open3D ${PROJECT_VERSION}")

# npm version has to be MAJOR.MINOR.PATCH
string(CONCAT PROJECT_VERSION_THREE_NUMBER "${OPEN3D_VERSION_MAJOR}"
                                           ".${OPEN3D_VERSION_MINOR}"
                                           ".${OPEN3D_VERSION_PATCH}")

# pypi package name controls specifies the repository name on pypi
# possbie names include:
# - open3d: default name when building from source and for conda
# - open3d-python: for PyPI
# - py3d
# - open3d-original
# - open3d-official
# - open-3d
if(NOT DEFINED PYPI_PACKAGE_NAME)
    set(PYPI_PACKAGE_NAME "open3d")
endif()

# set additional info
set(PROJECT_EMAIL   "info@open3d.org")
set(PROJECT_HOME    "http://www.open3d.org")
set(PROJECT_DOCS    "http://www.open3d.org/docs")
set(PROJECT_CODE    "https://github.com/intel-isl/Open3D")
set(PROJECT_ISSUES  "https://github.com/intel-isl/Open3D/issues")

if(WIN32 AND NOT CYGWIN)
    set(DEF_INSTALL_CMAKE_DIR CMake)
else()
    set(DEF_INSTALL_CMAKE_DIR lib/cmake/Open3D)
endif()
set(INSTALL_CMAKE_DIR ${DEF_INSTALL_CMAKE_DIR} CACHE PATH
    "Installation directory for CMake files")

set(CMAKE_MODULE_PATH ${CMAKE_MODULE_PATH} ${PROJECT_SOURCE_DIR}/3rdparty/CMake)

set_property(GLOBAL PROPERTY USE_FOLDERS ON)

# config options
option(BUILD_SHARED_LIBS         "Build shared libraries"                   OFF)
option(WITH_OPENMP               "Use OpenMP multi-threading"               ON)
option(ENABLE_HEADLESS_RENDERING "Use OSMesa for headless rendering"        OFF)
option(BUILD_CPP_EXAMPLES        "Build the Open3D example programs"        ON)
option(BUILD_UNIT_TESTS          "Build the Open3D unit tests"              OFF)
option(BUILD_EIGEN3              "Use the Eigen3 that comes with Open3D"    ON)
option(BUILD_GLEW                "Build glew from source"                   OFF)
option(BUILD_GLFW                "Build glfw from source"                   OFF)
option(BUILD_JSONCPP             "Build json from source"                   OFF)
option(BUILD_PNG                 "Build png from source"                    OFF)
option(BUILD_PYBIND11            "Build pybind11 from source"               ON)
option(BUILD_PYTHON_MODULE       "Build the python module"                  ON)
option(BUILD_LIBREALSENSE        "Build support for Intel RealSense camera" OFF)
option(BUILD_AZURE_KINECT        "Build support for Azure Kinect sensor"    OFF)
option(BUILD_TINYFILEDIALOGS     "Build tinyfiledialogs from source"        ON)
option(BUILD_QHULL               "Build qhull from source"                  ON)
option(ENABLE_JUPYTER            "Enable Jupyter support for Open3D"        ON)
option(STATIC_WINDOWS_RUNTIME    "Use static (MT/MTd) Windows runtime"      OFF)

# default built type
if (NOT CMAKE_BUILD_TYPE)
    set(CMAKE_BUILD_TYPE Release CACHE STRING
        "Choose the type of build, options are: None Debug Release RelWithDebInfo MinSizeRel."
        FORCE)
endif ()

# if dynamic link is added, use if (WIN32) macro
set(CMAKE_ARCHIVE_OUTPUT_DIRECTORY ${PROJECT_BINARY_DIR}/lib)
set(CMAKE_LIBRARY_OUTPUT_DIRECTORY ${PROJECT_BINARY_DIR}/lib)
set(CMAKE_RUNTIME_OUTPUT_DIRECTORY ${PROJECT_BINARY_DIR}/bin)

# Set OS-specific things here
if (WIN32)
    # can't hide the unit testing option on Windows only
    # as a precaution: disable unit testing on Windows regardless of user input
    message(STATUS "Disable unit tests since this feature is not fully supported on Windows.")
    set(BUILD_UNIT_TESTS OFF)
    add_definitions(-DWINDOWS)
    add_definitions(-D_CRT_SECURE_NO_DEPRECATE -D_CRT_NONSTDC_NO_DEPRECATE -D_SCL_SECURE_NO_WARNINGS)		# suppress C4996 warning
    add_definitions(-DGLEW_STATIC)		# enable GLEW for windows
    SET(CMAKE_WINDOWS_EXPORT_ALL_SYMBOLS ON)
    message(STATUS "Compiling on Windows")
    if (MSVC)
        message(STATUS "Compiling with MSVC")
        add_definitions(-DNOMINMAX)
        add_definitions(-D_USE_MATH_DEFINES)
        SET(CMAKE_CXX_FLAGS "${CMAKE_CXX_FLAGS} /EHsc")
        SET(CMAKE_CXX_FLAGS "${CMAKE_CXX_FLAGS} -D _ENABLE_EXTENDED_ALIGNED_STORAGE")
    endif (MSVC)

    if (STATIC_WINDOWS_RUNTIME)
        # by default, "/MD" and "/MDd" is set by CMake automatically
        string(REPLACE "/MD" "/MT" CMAKE_C_FLAGS_RELEASE ${CMAKE_CXX_FLAGS_RELEASE})
        string(REPLACE "/MDd" "/MTd" CMAKE_C_FLAGS_DEBUG ${CMAKE_CXX_FLAGS_DEBUG})
        string(REPLACE "/MD" "/MT" CMAKE_CXX_FLAGS_RELEASE ${CMAKE_CXX_FLAGS_RELEASE})
        string(REPLACE "/MDd" "/MTd" CMAKE_CXX_FLAGS_DEBUG ${CMAKE_CXX_FLAGS_DEBUG})
    else ()
        # handles the case when re-running cmake with STATIC_WINDOWS_RUNTIME=OFF
        string(REPLACE "/MT" "/MD" CMAKE_C_FLAGS_RELEASE ${CMAKE_CXX_FLAGS_RELEASE})
        string(REPLACE "/MTd" "/MDd" CMAKE_C_FLAGS_DEBUG ${CMAKE_CXX_FLAGS_DEBUG})
        string(REPLACE "/MT" "/MD" CMAKE_CXX_FLAGS_RELEASE ${CMAKE_CXX_FLAGS_RELEASE})
        string(REPLACE "/MTd" "/MDd" CMAKE_CXX_FLAGS_DEBUG ${CMAKE_CXX_FLAGS_DEBUG})
    endif ()
    message(STATUS "CMAKE_C_FLAGS_RELEASE ${CMAKE_CXX_FLAGS_RELEASE}")
    message(STATUS "CMAKE_C_FLAGS_DEBUG ${CMAKE_CXX_FLAGS_DEBUG}")
    message(STATUS "CMAKE_CXX_FLAGS_RELEASE ${CMAKE_CXX_FLAGS_RELEASE}")
    message(STATUS "CMAKE_CXX_FLAGS_DEBUG ${CMAKE_CXX_FLAGS_DEBUG}")
elseif (CYGWIN)
    SET(CMAKE_WINDOWS_EXPORT_ALL_SYMBOLS ON)
    message(STATUS "Compiling on Cygwin")
    # enable c++11
    set(CMAKE_CXX_FLAGS "${CMAKE_CXX_FLAGS} -std=c++11")
    add_definitions(-DCYGWIN)
elseif (APPLE)
    add_definitions(-DUNIX)
    # enable c++11
    set(CMAKE_CXX_FLAGS "${CMAKE_CXX_FLAGS} -std=c++11")
    add_compile_options(-Wno-deprecated-declarations)
    if (NOT BUILD_SHARED_LIBS)
        set(CMAKE_CXX_FLAGS "${CMAKE_CXX_FLAGS} -fvisibility=hidden")
    endif (NOT BUILD_SHARED_LIBS)
    # compile speed optimization for clang
    add_definitions(-O3)
elseif (UNIX)
    add_definitions(-DUNIX)
    # enable c++11
    set(CMAKE_C_FLAGS "${CMAKE_C_FLAGS} -fPIC")
    set(CMAKE_CXX_FLAGS "${CMAKE_CXX_FLAGS} -std=c++11 -fPIC")
    add_compile_options(-Wno-deprecated-declarations)
    add_compile_options(-Wno-unused-result)
    add_definitions(-O3)
    # disable BUILD_LIBREALSENSE since it is not fully supported on Linux
    message(STATUS "Compiling on Unix")
    message(STATUS "Disable RealSense since it is not fully supported on Linux.")
    set(BUILD_LIBREALSENSE OFF)
endif ()

# Set OpenMP
if (WITH_OPENMP)
    find_package(OpenMP QUIET)
    if (OPENMP_FOUND)
        message(STATUS "Using installed OpenMP ${OpenMP_VERSION}")
        set(CMAKE_C_FLAGS "${CMAKE_C_FLAGS} ${OpenMP_C_FLAGS}")
        set(CMAKE_CXX_FLAGS "${CMAKE_CXX_FLAGS} ${OpenMP_CXX_FLAGS}")
        set(CMAKE_EXE_LINKER_FLAGS "${CMAKE_EXE_LINKER_FLAGS} ${OpenMP_EXE_LINKER_FLAGS}")

        set(Config_Open3D_C_FLAGS          ${OpenMP_C_FLAGS})
        set(Config_Open3D_CXX_FLAGS        ${OpenMP_CXX_FLAGS})
        set(Config_Open3D_EXE_LINKER_FLAGS ${OpenMP_EXE_LINKER_FLAGS})
    else ()
        message(STATUS "OpenMP NOT found")
    endif ()
  endif ()

# recursively parse and return the entire directory tree.
# the result is placed in output
function(Directories root output)
    set(data "")
    list(APPEND data ${root})
    file(GLOB_RECURSE children LIST_DIRECTORIES true "${root}/*")
    list(SORT children)
    foreach(child ${children})
        if (IS_DIRECTORY ${child})
            list(APPEND data ${child})
        endif()
    endforeach()
    set (${output} ${data} PARENT_SCOPE)
endfunction()

macro(ADD_SOURCE_GROUP MODULE_NAME)
    file(GLOB MODULE_HEADER_FILES "${MODULE_NAME}/*.h")
    source_group("Header Files\\${MODULE_NAME}" FILES ${MODULE_HEADER_FILES})
    file(GLOB MODULE_SOURCE_FILES "${MODULE_NAME}/*.cpp")
    source_group("Source Files\\${MODULE_NAME}" FILES ${MODULE_SOURCE_FILES})
endmacro(ADD_SOURCE_GROUP)

<<<<<<< HEAD
# 3rdparty libraries using the ExternalProject_Add approach will install
# headers in Open3D/build/include. We prioritize this include directory by
# putting it in front, to avoid mistakenly including other header files of the
# same name.
include_directories(${CMAKE_BINARY_DIR}/include)
=======
# 3rd-party projects that are added with external_project_add will be installed
# with this prefix. E.g.
# - 3RDPARTY_INSTALL_PREFIX: Open3D/build/3rdparty_install
# - Headers: Open3D/build/3rdparty_install/include/extern_lib.h
# - Libraries: Open3D/build/3rdparty_install/lib/extern_lib.a
set(3RDPARTY_INSTALL_PREFIX "${CMAKE_BINARY_DIR}/3rdparty_install")

# 3rd-party libraries using the ExternalProject_Add approach will install
# headers in Open3D/build/3rdparty_install/include. We prioritize this include
# directory by putting it in front, to avoid mistakenly including other header
# files of the same name.
include_directories(${3RDPARTY_INSTALL_PREFIX}/include)

# 3rd-party libraries using the ExternalProject_Add approach will install
# libs in Open3D/build/3rdparty_install/lib.
# This isn't required for Ubuntu/Mac since the link directory info is propagated
# with the interface library. We still need this for Windows.
link_directories(${CMAKE_PROJECT_NAME} ${3RDPARTY_INSTALL_PREFIX}/lib)
>>>>>>> ca3646af

# Handling dependencies
add_subdirectory(3rdparty)
link_directories(${3RDPARTY_LIBRARY_DIRS})

# set include directories
include_directories(
    ${PROJECT_SOURCE_DIR}/src
    ${PROJECT_SOURCE_DIR}/3rdparty
    ${3RDPARTY_INCLUDE_DIRS}
    ${PROJECT_SOURCE_DIR}/3rdparty/librealsense/include
)

# Open3D library
add_subdirectory(src)

# Examples
add_subdirectory(examples)

# `make check-style` errors if styling is not compliant
add_custom_target(check-style
    COMMAND ${CMAKE_COMMAND}
    -DPROJECT_SOURCE_DIR="${PROJECT_SOURCE_DIR}"
    -P ${CMAKE_CURRENT_SOURCE_DIR}/util/scripts/check-style.cmake
)

# `make apply-style` runs clang-format to format all source code
add_custom_target(apply-style
    COMMAND ${CMAKE_COMMAND}
    -DPROJECT_SOURCE_DIR="${PROJECT_SOURCE_DIR}"
    -P ${CMAKE_CURRENT_SOURCE_DIR}/util/scripts/apply-style.cmake
)<|MERGE_RESOLUTION|>--- conflicted
+++ resolved
@@ -200,13 +200,6 @@
     source_group("Source Files\\${MODULE_NAME}" FILES ${MODULE_SOURCE_FILES})
 endmacro(ADD_SOURCE_GROUP)
 
-<<<<<<< HEAD
-# 3rdparty libraries using the ExternalProject_Add approach will install
-# headers in Open3D/build/include. We prioritize this include directory by
-# putting it in front, to avoid mistakenly including other header files of the
-# same name.
-include_directories(${CMAKE_BINARY_DIR}/include)
-=======
 # 3rd-party projects that are added with external_project_add will be installed
 # with this prefix. E.g.
 # - 3RDPARTY_INSTALL_PREFIX: Open3D/build/3rdparty_install
@@ -225,7 +218,6 @@
 # This isn't required for Ubuntu/Mac since the link directory info is propagated
 # with the interface library. We still need this for Windows.
 link_directories(${CMAKE_PROJECT_NAME} ${3RDPARTY_INSTALL_PREFIX}/lib)
->>>>>>> ca3646af
 
 # Handling dependencies
 add_subdirectory(3rdparty)
