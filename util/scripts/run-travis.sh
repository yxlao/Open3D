#!/usr/bin/env bash
set -euo pipefail

python --version
cmake --version
echo

OPEN3D_INSTALL_DIR=~/open3d_install

echo "cmake configure the Open3D project..."
date
if [ "$BUILD_TENSORFLOW_OPS" == "ON" ]; then
    pip install --upgrade pip
    pip install tensorflow==2.0.0
fi
mkdir build
cd build
<<<<<<< HEAD
if [ "$BUILD_DEPENDENCY_FROM_SOURCE" == "OFF" ]; then
    cmake -DBUILD_SHARED_LIBS=$SHARED \
        -DBUILD_TENSORFLOW_OPS=$BUILD_TENSORFLOW_OPS \
=======

runBenchmarks=true
cmakeOptions="-DBUILD_SHARED_LIBS=$SHARED \
>>>>>>> f3c7158a
        -DBUILD_UNIT_TESTS=ON \
        -DBUILD_BENCHMARKS=ON \
        -DCMAKE_INSTALL_PREFIX=${OPEN3D_INSTALL_DIR} \
<<<<<<< HEAD
        -DPYTHON_EXECUTABLE=$(which python) \
        ..
else
    cmake -DBUILD_SHARED_LIBS=$SHARED \
        -DBUILD_TENSORFLOW_OPS=$BUILD_TENSORFLOW_OPS \
        -DBUILD_UNIT_TESTS=ON \
=======
        -DPYTHON_EXECUTABLE=$(which python)"

if [ "$BUILD_DEPENDENCY_FROM_SOURCE" == "ON" ]; then
    cmakeOptions="$cmakeOptions \
>>>>>>> f3c7158a
        -DBUILD_EIGEN3=ON \
        -DBUILD_FLANN=ON \
        -DBUILD_GLEW=ON \
        -DBUILD_GLFW=ON \
        -DBUILD_PNG=ON"
fi

echo
echo "Running cmake" $cmakeOptions ..
cmake $cmakeOptions ..
echo

echo "build & install Open3D..."
date
make install -j$NPROC
echo

echo "running Open3D unit tests..."
date
./bin/unitTests
echo

if $runBenchmarks; then
    echo "running Open3D benchmarks..."
    date
    ./bin/benchmarks
    echo
fi

echo "test find_package(Open3D)..."
date
test=$(cmake --find-package \
    -DNAME=Open3D \
    -DCOMPILER_ID=GNU \
    -DLANGUAGE=C \
    -DMODE=EXIST \
    -DCMAKE_PREFIX_PATH="${OPEN3D_INSTALL_DIR}/lib/cmake")
if [ "$test" == "Open3D found." ]; then
    echo "PASSED find_package(Open3D) in specified install path."
else
    echo "FAILED find_package(Open3D) in specified install path."
    exit 1
fi
echo

echo "test building a C++ example with installed Open3D..."
date
cd ../docs/_static/C++
mkdir build
cd build
cmake -DCMAKE_INSTALL_PREFIX=${OPEN3D_INSTALL_DIR} ..
make
./TestVisualizer
echo

echo "cleanup the C++ example..."
date
cd ../
rm -rf build

echo "uninstall Open3D..."
date
cd ../../../build
make uninstall

echo "cleanup Open3D..."
date
cd ../
rm -rf build
rm -rf ${OPEN3D_INSTALL_DIR}
echo<|MERGE_RESOLUTION|>--- conflicted
+++ resolved
@@ -15,31 +15,17 @@
 fi
 mkdir build
 cd build
-<<<<<<< HEAD
-if [ "$BUILD_DEPENDENCY_FROM_SOURCE" == "OFF" ]; then
-    cmake -DBUILD_SHARED_LIBS=$SHARED \
-        -DBUILD_TENSORFLOW_OPS=$BUILD_TENSORFLOW_OPS \
-=======
 
 runBenchmarks=true
 cmakeOptions="-DBUILD_SHARED_LIBS=$SHARED \
->>>>>>> f3c7158a
+        -DBUILD_TENSORFLOW_OPS=$BUILD_TENSORFLOW_OPS \
         -DBUILD_UNIT_TESTS=ON \
         -DBUILD_BENCHMARKS=ON \
         -DCMAKE_INSTALL_PREFIX=${OPEN3D_INSTALL_DIR} \
-<<<<<<< HEAD
-        -DPYTHON_EXECUTABLE=$(which python) \
-        ..
-else
-    cmake -DBUILD_SHARED_LIBS=$SHARED \
-        -DBUILD_TENSORFLOW_OPS=$BUILD_TENSORFLOW_OPS \
-        -DBUILD_UNIT_TESTS=ON \
-=======
         -DPYTHON_EXECUTABLE=$(which python)"
 
 if [ "$BUILD_DEPENDENCY_FROM_SOURCE" == "ON" ]; then
     cmakeOptions="$cmakeOptions \
->>>>>>> f3c7158a
         -DBUILD_EIGEN3=ON \
         -DBUILD_FLANN=ON \
         -DBUILD_GLEW=ON \
